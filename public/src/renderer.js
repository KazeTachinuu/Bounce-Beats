import { getNoteFromLength } from './constants.js';

export class Renderer {
    constructor(canvas) {
        this.canvas = canvas;
        this.ctx = canvas.getContext('2d', {
            alpha: false,
            desynchronized: true
        });
        this.impactFlashes = [];
        this.textBallsCache = null;
        this.resize();
        this.resizeHandler = () => this.resize();
        window.addEventListener('resize', this.resizeHandler);
    }

    resetTextStyle() {
        this.ctx.textAlign = 'left';
        this.ctx.textBaseline = 'alphabetic';
    }

    resize() {
        const dpr = window.devicePixelRatio || 1;
        this.canvas.width = window.innerWidth * dpr;
        this.canvas.height = window.innerHeight * dpr;
        this.canvas.style.width = `${window.innerWidth}px`;
        this.canvas.style.height = `${window.innerHeight}px`;
        this.ctx.setTransform(1, 0, 0, 1, 0, 0);
        this.ctx.scale(dpr, dpr);
    }

    clear() {
        this.ctx.fillStyle = '#000';
        this.ctx.fillRect(0, 0, window.innerWidth, window.innerHeight);
    }

    drawLine(line, isHovered = false, isSelected = false) {
        if (isSelected) {
            this.ctx.strokeStyle = 'rgba(255, 80, 80, 0.5)';
            this.ctx.lineWidth = 7;
            this.ctx.lineCap = 'round';
            this.ctx.beginPath();
            this.ctx.moveTo(line.x1, line.y1);
            this.ctx.lineTo(line.x2, line.y2);
            this.ctx.stroke();

            this.ctx.strokeStyle = '#ff6666';
            this.ctx.lineWidth = 3;
            this.ctx.beginPath();
            this.ctx.moveTo(line.x1, line.y1);
            this.ctx.lineTo(line.x2, line.y2);
            this.ctx.stroke();
            return;
        }

        if (isHovered) {
            this.ctx.strokeStyle = 'rgba(255, 255, 255, 0.2)';
            this.ctx.lineWidth = 9;
            this.ctx.lineCap = 'round';
            this.ctx.beginPath();
            this.ctx.moveTo(line.x1, line.y1);
            this.ctx.lineTo(line.x2, line.y2);
            this.ctx.stroke();
        }

        this.ctx.strokeStyle = '#fff';
        this.ctx.lineWidth = 3;
        this.ctx.lineCap = 'round';
        this.ctx.beginPath();
        this.ctx.moveTo(line.x1, line.y1);
        this.ctx.lineTo(line.x2, line.y2);
        this.ctx.stroke();
    }

    drawDeleteButton(x, y, mouseX, mouseY) {
        const btnWidth = 100;
        const btnHeight = 40;
        const btnX = x - btnWidth / 2;
        const btnY = y - 50;

        const isHovered = mouseX >= btnX && mouseX <= btnX + btnWidth &&
                         mouseY >= btnY && mouseY <= btnY + btnHeight;

        this.ctx.fillStyle = isHovered ? 'rgba(255, 60, 60, 0.95)' : 'rgba(255, 80, 80, 0.85)';
        this.ctx.beginPath();
        this.ctx.roundRect(btnX, btnY, btnWidth, btnHeight, 6);
        this.ctx.fill();

        this.ctx.strokeStyle = isHovered ? '#fff' : 'rgba(255, 255, 255, 0.6)';
        this.ctx.lineWidth = 1.5;
        this.ctx.beginPath();
        this.ctx.roundRect(btnX, btnY, btnWidth, btnHeight, 6);
        this.ctx.stroke();

        this.ctx.fillStyle = '#fff';
        this.ctx.font = 'bold 16px monospace';
        this.ctx.textAlign = 'center';
        this.ctx.textBaseline = 'middle';
        this.ctx.fillText('Delete', x, y - 30);
        this.resetTextStyle();

        return { x: btnX, y: btnY, width: btnWidth, height: btnHeight };
    }

    drawCurrentLine(line, mouseX, mouseY) {
        if (!line) return;

        const length = Math.hypot(line.x2 - line.x1, line.y2 - line.y1);

        // Pulsing opacity based on length (feedback)
        const pulse = Math.sin(Date.now() / 100) * 0.15 + 0.65;

        // Gradient line for better visual feedback
        const gradient = this.ctx.createLinearGradient(line.x1, line.y1, line.x2, line.y2);
        gradient.addColorStop(0, `rgba(100, 200, 255, ${pulse})`);
        gradient.addColorStop(1, `rgba(150, 100, 255, ${pulse})`);

        // Outer glow
        this.ctx.strokeStyle = `rgba(255, 255, 255, ${pulse * 0.3})`;
        this.ctx.lineWidth = 8;
        this.ctx.lineCap = 'round';
        this.ctx.beginPath();
        this.ctx.moveTo(line.x1, line.y1);
        this.ctx.lineTo(line.x2, line.y2);
        this.ctx.stroke();
<<<<<<< HEAD

        // Main line
        this.ctx.strokeStyle = gradient;
        this.ctx.lineWidth = 4;
        this.ctx.lineCap = 'round';
        this.ctx.beginPath();
        this.ctx.moveTo(line.x1, line.y1);
        this.ctx.lineTo(line.x2, line.y2);
        this.ctx.stroke();

        // Draw endpoint markers
        this.ctx.fillStyle = `rgba(100, 200, 255, ${pulse})`;
        this.ctx.beginPath();
        this.ctx.arc(line.x1, line.y1, 5, 0, Math.PI * 2);
        this.ctx.fill();
        this.ctx.beginPath();
        this.ctx.arc(line.x2, line.y2, 5, 0, Math.PI * 2);
        this.ctx.fill();

        // Draw length and note preview with background
        const infoX = mouseX + 15;
        const infoY = mouseY - 10;
        const note = getNoteFromLength(length);
        const text = `${Math.round(length)}px → ${note}`;

        this.ctx.font = '13px monospace';
        const metrics = this.ctx.measureText(text);
        const padding = 8;

        // Info background
        this.ctx.fillStyle = 'rgba(0, 0, 0, 0.8)';
        this.ctx.fillRect(infoX - padding, infoY - 16, metrics.width + padding * 2, 24);

        // Info border
        this.ctx.strokeStyle = `rgba(100, 200, 255, ${pulse})`;
        this.ctx.lineWidth = 1;
        this.ctx.strokeRect(infoX - padding, infoY - 16, metrics.width + padding * 2, 24);

        // Info text
        this.ctx.fillStyle = `rgba(255, 255, 255, 0.95)`;
        this.ctx.fillText(text, infoX, infoY);
=======
        this.drawLineInfo(line, mouseX + 15, mouseY - 10);
>>>>>>> cebca177
    }

    drawEndpoints(line) {
        this.ctx.fillStyle = 'rgba(255, 255, 255, 0.5)';
        this.ctx.beginPath();
        this.ctx.arc(line.x1, line.y1, 6, 0, Math.PI * 2);
        this.ctx.fill();
        this.ctx.beginPath();
        this.ctx.arc(line.x2, line.y2, 6, 0, Math.PI * 2);
        this.ctx.fill();
    }

    drawSpawner(spawner, isHovered = false, timestamp = performance.now()) {
        const interval = spawner.interval || 1500;
        // Pulse speed based on interval (faster interval = faster pulse)
        const pulseSpeed = 300 * (interval / 1500);
        const pulse = Math.sin(timestamp / pulseSpeed) * 0.2 + 0.8;
        const scale = isHovered ? 1.15 : 1;

        if (isHovered) {
            this.ctx.fillStyle = 'rgba(255, 255, 255, 0.15)';
            this.ctx.beginPath();
            this.ctx.arc(spawner.x, spawner.y, 28 * scale, 0, Math.PI * 2);
            this.ctx.fill();
        }

<<<<<<< HEAD
        // Color based on speed (fast = red, slow = blue, medium = white)
        let colorHue = 0;
        if (interval < 800) {
            colorHue = 0; // Fast - red
        } else if (interval > 2500) {
            colorHue = 220; // Slow - blue
        } else {
            colorHue = 180; // Medium - cyan
        }

        // Outer ring with color
        if (interval !== 1500) {
            this.ctx.strokeStyle = `hsla(${colorHue}, 70%, 60%, ${pulse * 0.7})`;
        } else {
            this.ctx.strokeStyle = `rgba(255, 255, 255, ${pulse * 0.7})`;
        }
=======
        this.ctx.strokeStyle = `rgba(255, 255, 255, ${pulse * 0.7})`;
>>>>>>> cebca177
        this.ctx.lineWidth = 2;
        this.ctx.beginPath();
        this.ctx.arc(spawner.x, spawner.y, 16 * scale, 0, Math.PI * 2);
        this.ctx.stroke();

        this.ctx.fillStyle = `rgba(255, 255, 255, ${pulse * 0.2})`;
        this.ctx.beginPath();
        this.ctx.arc(spawner.x, spawner.y, 12 * scale, 0, Math.PI * 2);
        this.ctx.fill();

        this.ctx.fillStyle = `rgba(255, 255, 255, ${pulse})`;
        this.ctx.beginPath();
        this.ctx.arc(spawner.x, spawner.y, 3, 0, Math.PI * 2);
        this.ctx.fill();

<<<<<<< HEAD
        // Show rhythm info on hover
=======
>>>>>>> cebca177
        if (isHovered) {
            const bpm = Math.round(60000 / interval);
            const intervalSec = (interval / 1000).toFixed(1);

            this.ctx.fillStyle = 'rgba(0, 0, 0, 0.85)';
            this.ctx.font = '11px monospace';
            const text1 = `${intervalSec}s (${bpm} BPM)`;
            const text2 = 'Scroll to adjust';
            const metrics1 = this.ctx.measureText(text1);
            const metrics2 = this.ctx.measureText(text2);
            const maxWidth = Math.max(metrics1.width, metrics2.width);
            const padding = 6;

            // Background box
            this.ctx.fillRect(
                spawner.x - maxWidth / 2 - padding,
                spawner.y + 28,
                maxWidth + padding * 2,
                38
            );

            // Border
            this.ctx.strokeStyle = 'rgba(255, 255, 255, 0.3)';
            this.ctx.lineWidth = 1;
            this.ctx.strokeRect(
                spawner.x - maxWidth / 2 - padding,
                spawner.y + 28,
                maxWidth + padding * 2,
                38
            );

            // Text
            this.ctx.fillStyle = 'rgba(255, 255, 255, 0.95)';
            this.ctx.textAlign = 'center';
            this.ctx.fillText(text1, spawner.x, spawner.y + 42);
            this.ctx.fillStyle = 'rgba(255, 100, 100, 0.9)';
            this.ctx.fillText(text2, spawner.x, spawner.y + 56);
            this.resetTextStyle();
        }
    }

    drawLineInfo(line, x, y) {
        if (!line) return;

        const length = Math.hypot(line.x2 - line.x1, line.y2 - line.y1);
        const note = getNoteFromLength(length);

<<<<<<< HEAD
        // Smart positioning: avoid cursor and line overlap
        const lineMidX = (line.x1 + line.x2) / 2;
        const lineMidY = (line.y1 + line.y2) / 2;

        // Offset from cursor
        let infoX = x + 20;
        let infoY = y - 30;

        // If too close to line, move further
        const distToLine = Math.hypot(infoX - lineMidX, infoY - lineMidY);
        if (distToLine < 60) {
            infoY = y - 60; // Move up more
        }

        // Keep in bounds
        const text = `${Math.round(length)}px → ${note}`;
        this.ctx.font = '13px monospace';
        const metrics = this.ctx.measureText(text);
        const padding = 8;
        const boxWidth = metrics.width + padding * 2;

        if (infoX + boxWidth > window.innerWidth) {
            infoX = x - boxWidth - 20; // Flip to left
        }
        if (infoY - 16 < 0) {
            infoY = y + 40; // Flip to bottom
        }

        // Draw with background
        this.ctx.fillStyle = 'rgba(0, 0, 0, 0.85)';
        this.ctx.fillRect(infoX - padding, infoY - 16, boxWidth, 24);

        this.ctx.strokeStyle = 'rgba(100, 200, 255, 0.6)';
        this.ctx.lineWidth = 1;
        this.ctx.strokeRect(infoX - padding, infoY - 16, boxWidth, 24);

        this.ctx.fillStyle = 'rgba(255, 255, 255, 0.95)';
        this.ctx.fillText(text, infoX, infoY);
    }

    drawAreaSelection(selection) {
        if (!selection) return;

        const x1 = Math.min(selection.x1, selection.x2);
        const y1 = Math.min(selection.y1, selection.y2);
        const w = Math.abs(selection.x2 - selection.x1);
        const h = Math.abs(selection.y2 - selection.y1);

        // Animated dashed border - faster for snappy feel
        const dashOffset = (Date.now() / 20) % 20;

        // Pulsing fill for feedback
        const pulse = Math.sin(Date.now() / 150) * 0.03 + 0.1;

        // Fill
        this.ctx.fillStyle = `rgba(100, 200, 255, ${pulse})`;
        this.ctx.fillRect(x1, y1, w, h);

        // Border - thicker for better visibility
        this.ctx.strokeStyle = 'rgba(100, 200, 255, 0.8)';
        this.ctx.lineWidth = 2.5;
        this.ctx.setLineDash([8, 8]);
        this.ctx.lineDashOffset = -dashOffset;
        this.ctx.strokeRect(x1, y1, w, h);
        this.ctx.setLineDash([]);

        // Corner handles - larger for snappy feel
        const handleSize = 10;
        this.ctx.fillStyle = 'rgba(100, 200, 255, 0.95)';
        this.ctx.strokeStyle = 'rgba(255, 255, 255, 0.8)';
        this.ctx.lineWidth = 1.5;
        [[x1, y1], [x1 + w, y1], [x1, y1 + h], [x1 + w, y1 + h]].forEach(([hx, hy]) => {
            this.ctx.fillRect(hx - handleSize / 2, hy - handleSize / 2, handleSize, handleSize);
            this.ctx.strokeRect(hx - handleSize / 2, hy - handleSize / 2, handleSize, handleSize);
        });
    }

    drawMultiSelection(lines, spawners) {
        if (lines.length === 0 && spawners.length === 0) return null;

        // Calculate bounding box
        let minX = Infinity, minY = Infinity, maxX = -Infinity, maxY = -Infinity;

        lines.forEach(line => {
            minX = Math.min(minX, line.x1, line.x2);
            minY = Math.min(minY, line.y1, line.y2);
            maxX = Math.max(maxX, line.x1, line.x2);
            maxY = Math.max(maxY, line.y1, line.y2);
        });

        spawners.forEach(spawner => {
            minX = Math.min(minX, spawner.x - 20);
            minY = Math.min(minY, spawner.y - 20);
            maxX = Math.max(maxX, spawner.x + 20);
            maxY = Math.max(maxY, spawner.y + 20);
        });

        if (!isFinite(minX)) return null;

        const padding = 20;
        minX -= padding;
        minY -= padding;
        maxX += padding;
        maxY += padding;

        // Animated dashed border - faster for snappy feel
        const dashOffset = (Date.now() / 20) % 20;

        // Pulsing fill for visual feedback
        const pulse = Math.sin(Date.now() / 150) * 0.02 + 0.06;

        // Fill
        this.ctx.fillStyle = `rgba(255, 150, 100, ${pulse})`;
        this.ctx.fillRect(minX, minY, maxX - minX, maxY - minY);

        // Border - thicker and brighter for better visibility
        this.ctx.strokeStyle = 'rgba(255, 150, 100, 0.85)';
        this.ctx.lineWidth = 2.5;
        this.ctx.setLineDash([8, 8]);
        this.ctx.lineDashOffset = -dashOffset;
        this.ctx.strokeRect(minX, minY, maxX - minX, maxY - minY);
        this.ctx.setLineDash([]);

        // Resize handles (8 positions: corners + midpoints) - larger for better UX
        const handleSize = 12;
        const handles = [
            { x: minX, y: minY, cursor: 'nw-resize', position: 'tl' },
            { x: (minX + maxX) / 2, y: minY, cursor: 'n-resize', position: 't' },
            { x: maxX, y: minY, cursor: 'ne-resize', position: 'tr' },
            { x: maxX, y: (minY + maxY) / 2, cursor: 'e-resize', position: 'r' },
            { x: maxX, y: maxY, cursor: 'se-resize', position: 'br' },
            { x: (minX + maxX) / 2, y: maxY, cursor: 's-resize', position: 'b' },
            { x: minX, y: maxY, cursor: 'sw-resize', position: 'bl' },
            { x: minX, y: (minY + maxY) / 2, cursor: 'w-resize', position: 'l' }
        ];

        handles.forEach(handle => {
            // Handle background with slight pulse
            const handlePulse = Math.sin(Date.now() / 200) * 0.1 + 0.95;
            this.ctx.fillStyle = `rgba(255, 150, 100, ${handlePulse})`;
            this.ctx.fillRect(
                handle.x - handleSize / 2,
                handle.y - handleSize / 2,
                handleSize,
                handleSize
            );

            // Handle border - thicker for snappier feel
            this.ctx.strokeStyle = 'rgba(255, 255, 255, 0.9)';
            this.ctx.lineWidth = 2;
            this.ctx.strokeRect(
                handle.x - handleSize / 2,
                handle.y - handleSize / 2,
                handleSize,
                handleSize
            );
        });

        // Count badge
        const count = lines.length + spawners.length;
        const badge = `${count} selected`;
=======
        this.ctx.fillStyle = 'rgba(255, 255, 255, 0.7)';
>>>>>>> cebca177
        this.ctx.font = '12px monospace';
        const metrics = this.ctx.measureText(badge);
        const badgePadding = 6;

        this.ctx.fillStyle = 'rgba(255, 150, 100, 0.9)';
        this.ctx.fillRect(minX, minY - 24, metrics.width + badgePadding * 2, 20);

        this.ctx.fillStyle = '#000';
        this.ctx.fillText(badge, minX + badgePadding, minY - 9);

        // Return bounds and handles for interaction
        return {
            bounds: { minX, minY, maxX, maxY },
            handles
        };
    }

    drawHelp(alpha = 1) {
        const centerX = window.innerWidth / 2;
        const centerY = window.innerHeight / 2;
<<<<<<< HEAD

        // Panel dimensions - Apple-style centered modal (taller for new features)
        const panelWidth = 680;
        const panelHeight = 540;
=======
        const panelWidth = 600;
        const panelHeight = 440;
>>>>>>> cebca177
        const panelX = centerX - panelWidth / 2;
        const panelY = centerY - panelHeight / 2;
        const contentPadding = 48;

        this.ctx.shadowColor = `rgba(0, 0, 0, ${alpha * 0.5})`;
        this.ctx.shadowBlur = 50;
        this.ctx.shadowOffsetY = 20;

        this.ctx.fillStyle = `rgba(18, 18, 18, ${alpha * 0.96})`;
        this.ctx.beginPath();
        this.ctx.roundRect(panelX, panelY, panelWidth, panelHeight, 20);
        this.ctx.fill();

        this.ctx.shadowColor = 'transparent';
        this.ctx.shadowBlur = 0;
        this.ctx.shadowOffsetY = 0;

        this.ctx.strokeStyle = `rgba(255, 255, 255, ${alpha * 0.15})`;
        this.ctx.lineWidth = 1;
        this.ctx.beginPath();
        this.ctx.roundRect(panelX, panelY, panelWidth, panelHeight, 20);
        this.ctx.stroke();

        const headerY = panelY + contentPadding;

<<<<<<< HEAD
        // Animated bouncing balls in title
        const titleTime = Date.now() / 1000;
        const ballRadius = 8;
        const ballY = headerY + 14;

        // Draw 3 bouncing balls before title
        for (let i = 0; i < 3; i++) {
            const bounceOffset = Math.abs(Math.sin(titleTime * 3 + i * 0.5)) * 8;
            const ballX = panelX + contentPadding + i * 20;

            // Ball gradient
            const gradient = this.ctx.createRadialGradient(
                ballX, ballY - bounceOffset, 0,
                ballX, ballY - bounceOffset, ballRadius
            );
            gradient.addColorStop(0, `rgba(255, 255, 255, ${alpha * 0.95})`);
            gradient.addColorStop(1, `rgba(100, 200, 255, ${alpha * 0.7})`);

            this.ctx.fillStyle = gradient;
            this.ctx.beginPath();
            this.ctx.arc(ballX, ballY - bounceOffset, ballRadius, 0, Math.PI * 2);
            this.ctx.fill();
        }

        // Title
=======
>>>>>>> cebca177
        this.ctx.fillStyle = `rgba(255, 255, 255, ${alpha * 0.95})`;
        this.ctx.font = '600 28px -apple-system, BlinkMacSystemFont, "SF Pro Display", sans-serif';
        this.resetTextStyle();
        this.ctx.textBaseline = 'top';
        this.ctx.fillText('Bounce Beats', panelX + contentPadding + 70, headerY);

        this.ctx.fillStyle = `rgba(255, 255, 255, ${alpha * 0.55})`;
        this.ctx.font = '400 15px -apple-system, BlinkMacSystemFont, sans-serif';
        this.ctx.fillText('Create music by drawing lines and bouncing balls', panelX + contentPadding, headerY + 38);

        const dividerY = headerY + 72;
        this.ctx.strokeStyle = `rgba(255, 255, 255, ${alpha * 0.12})`;
        this.ctx.lineWidth = 1;
        this.ctx.beginPath();
        this.ctx.moveTo(panelX + contentPadding, dividerY);
        this.ctx.lineTo(panelX + panelWidth - contentPadding, dividerY);
        this.ctx.stroke();

        const drawKey = (text, x, y) => {
            const keyPadding = 12;
            const keyHeight = 32;
            this.ctx.font = '500 13px -apple-system, "SF Mono", monospace';
            const metrics = this.ctx.measureText(text);
            const keyWidth = Math.max(metrics.width + keyPadding * 2, 44);
            const radius = 6;

            this.ctx.fillStyle = `rgba(255, 255, 255, ${alpha * 0.08})`;
            this.ctx.beginPath();
            this.ctx.roundRect(x, y, keyWidth, keyHeight, radius);
            this.ctx.fill();

            this.ctx.strokeStyle = `rgba(255, 255, 255, ${alpha * 0.2})`;
            this.ctx.lineWidth = 1;
            this.ctx.beginPath();
            this.ctx.roundRect(x, y, keyWidth, keyHeight, radius);
            this.ctx.stroke();

            this.ctx.fillStyle = `rgba(255, 255, 255, ${alpha * 0.9})`;
            this.ctx.font = '500 13px -apple-system, "SF Mono", monospace';
            this.ctx.textAlign = 'center';
            this.ctx.textBaseline = 'middle';
            this.ctx.fillText(text, x + keyWidth / 2, y + keyHeight / 2);

            return keyWidth;
        };

        const drawShortcut = (keys, description, x, y) => {
            let currentX = x;

            const keyArray = Array.isArray(keys) ? keys : [keys];
            keyArray.forEach((key, i) => {
                const keyWidth = drawKey(key, currentX, y);
                currentX += keyWidth + 8;

                if (i < keyArray.length - 1) {
                    this.ctx.fillStyle = `rgba(255, 255, 255, ${alpha * 0.4})`;
                    this.ctx.font = '400 13px -apple-system, sans-serif';
                    this.resetTextStyle();
                    this.ctx.textBaseline = 'middle';
                    this.ctx.fillText('or', currentX, y + 16);
                    currentX += 26;
                }
            });

            this.ctx.fillStyle = `rgba(255, 255, 255, ${alpha * 0.85})`;
            this.ctx.font = '400 15px -apple-system, sans-serif';
            this.resetTextStyle();
            this.ctx.textBaseline = 'middle';
            this.ctx.fillText(description, currentX + 8, y + 16);
        };

<<<<<<< HEAD
        // Content sections with grid layout
        const contentY = dividerY + 24;
=======
        const contentY = dividerY + 32;
>>>>>>> cebca177
        const col1X = panelX + contentPadding;
        const col2X = panelX + panelWidth / 2 + 8;
        const rowHeight = 44;

        let y = contentY;
        this.ctx.fillStyle = `rgba(255, 255, 255, ${alpha * 0.45})`;
        this.ctx.font = '600 12px -apple-system, sans-serif';
        this.resetTextStyle();
        this.ctx.textBaseline = 'top';
        this.ctx.fillText('DRAWING', col1X, y);
        y += 26;

        drawShortcut('Click', 'Spawn ball', col1X, y);
        y += rowHeight;
        drawShortcut('Drag', 'Draw line', col1X, y);
        y += rowHeight;
        drawShortcut('Hold', 'Ball spray / spawner', col1X, y);
        y += rowHeight;
        drawShortcut('Shift+Drag', 'Area select', col1X, y);
        y += rowHeight;
        drawShortcut('Scroll', 'Adjust spawner BPM', col1X, y);

        y = contentY;
        this.ctx.fillStyle = `rgba(255, 255, 255, ${alpha * 0.45})`;
        this.ctx.font = '600 12px -apple-system, sans-serif';
        this.ctx.fillText('CONTROLS', col2X, y);
        y += 26;

        drawShortcut('Space', 'Pause', col2X, y);
        y += rowHeight;
        drawShortcut([['Del', 'C']], 'Clear all', col2X, y);
        y += rowHeight;
        drawShortcut('X', 'Clear balls', col2X, y);
        y += rowHeight;
        drawShortcut('Esc', 'Deselect', col2X, y);
        y += rowHeight;
        drawShortcut([['H', 'T']], 'Help / Stats', col2X, y);

        const footerY = panelY + panelHeight - contentPadding + 8;
        this.ctx.fillStyle = `rgba(255, 255, 255, ${alpha * 0.35})`;
        this.ctx.font = '400 13px -apple-system, sans-serif';
        this.ctx.textAlign = 'center';
        this.ctx.textBaseline = 'bottom';
        this.ctx.fillText('Press H to close', centerX, footerY);

        this.resetTextStyle();
    }

    drawStats(ballCount, lineCount, spawnerCount, fps) {
        const padding = 16;
        const x = window.innerWidth - padding;
        const y = padding;
        const panelWidth = 110;
        const panelHeight = 90;
        const panelX = x - panelWidth;

        this.ctx.fillStyle = 'rgba(0, 0, 0, 0.75)';
        this.ctx.fillRect(panelX, y, panelWidth, panelHeight);

        this.ctx.strokeStyle = 'rgba(255, 255, 255, 0.15)';
        this.ctx.lineWidth = 1;
        this.ctx.strokeRect(panelX, y, panelWidth, panelHeight);

        const iconSize = 24;
        const iconPadding = 10;
        const helpIconX = panelX + iconPadding;
        const helpIconY = y + panelHeight + iconPadding;

        this.drawHelpIcon(helpIconX, helpIconY, iconSize);

        this.helpIconBounds = {
            x: helpIconX,
            y: helpIconY,
            width: iconSize,
            height: iconSize
        };

        this.ctx.font = '12px monospace';
        this.resetTextStyle();

        const leftX = panelX + 12;
        const rightX = x - 12;
        let currentY = y + 22;

        this.ctx.fillStyle = 'rgba(255, 255, 255, 0.5)';
        this.ctx.fillText('Lines', leftX, currentY);
        this.ctx.fillStyle = 'rgba(255, 255, 255, 0.95)';
        this.ctx.textAlign = 'right';
        this.ctx.fillText(lineCount.toString(), rightX, currentY);

        currentY += 20;

        this.resetTextStyle();
        this.ctx.fillStyle = 'rgba(255, 255, 255, 0.5)';
        this.ctx.fillText('Balls', leftX, currentY);
        this.ctx.fillStyle = 'rgba(255, 255, 255, 0.95)';
        this.ctx.textAlign = 'right';
        this.ctx.fillText(ballCount.toString(), rightX, currentY);

        currentY += 20;

        this.resetTextStyle();
        this.ctx.fillStyle = 'rgba(255, 255, 255, 0.5)';
        this.ctx.fillText('Spawn', leftX, currentY);
        this.ctx.fillStyle = 'rgba(255, 255, 255, 0.95)';
        this.ctx.textAlign = 'right';
        this.ctx.fillText(spawnerCount.toString(), rightX, currentY);

        currentY += 20;

        this.resetTextStyle();
        this.ctx.fillStyle = 'rgba(255, 255, 255, 0.5)';
        this.ctx.fillText('FPS', leftX, currentY);
        this.ctx.fillStyle = 'rgba(255, 255, 255, 0.95)';
        this.ctx.textAlign = 'right';
        this.ctx.fillText(fps > 0 ? fps.toString() : '--', rightX, currentY);

        this.resetTextStyle();
    }

    drawPauseOverlay() {
        this.ctx.fillStyle = 'rgba(0, 0, 0, 0.3)';
        this.ctx.fillRect(0, 0, window.innerWidth, window.innerHeight);

        this.ctx.fillStyle = 'rgba(255, 255, 255, 0.6)';
        this.ctx.font = '20px monospace';
        this.ctx.textAlign = 'center';
        this.ctx.fillText('PAUSED', window.innerWidth / 2, window.innerHeight / 2);
        this.resetTextStyle();
    }

    drawBall(ball) {
        const pos = ball.getPosition();
        const trail = ball.getTrail();
        const trailLength = trail.length;

        for (let i = 0; i < trailLength; i++) {
            const progress = i / trailLength;
            this.ctx.fillStyle = `rgba(255, 255, 255, ${progress * 0.4})`;
            this.ctx.beginPath();
            this.ctx.arc(trail[i].x, trail[i].y, progress * ball.radius, 0, Math.PI * 2);
            this.ctx.fill();
        }

        const gradient = this.ctx.createRadialGradient(pos.x, pos.y, 0, pos.x, pos.y, ball.radius);
        gradient.addColorStop(0, '#fff');
        gradient.addColorStop(1, 'rgba(255, 255, 255, 0.8)');
        this.ctx.fillStyle = gradient;
        this.ctx.beginPath();
        this.ctx.arc(pos.x, pos.y, ball.radius, 0, Math.PI * 2);
        this.ctx.fill();
    }

    addImpactFlash(x, y, intensity) {
        this.impactFlashes.push(new ImpactFlash(x, y, intensity));
    }

    updateAndDrawFlashes() {
        for (let i = this.impactFlashes.length - 1; i >= 0; i--) {
            const flash = this.impactFlashes[i];
            flash.update();
            flash.draw(this.ctx);
            if (flash.isDead()) this.impactFlashes.splice(i, 1);
        }
    }

    drawHelpIcon(x, y, size) {
        const centerX = x + size / 2;
        const centerY = y + size / 2;
        const radius = size / 2;

        this.ctx.shadowColor = 'rgba(255, 255, 255, 0.3)';
        this.ctx.shadowBlur = 8;

        const gradient = this.ctx.createRadialGradient(centerX, centerY, 0, centerX, centerY, radius);
        gradient.addColorStop(0, 'rgba(40, 40, 40, 0.95)');
        gradient.addColorStop(1, 'rgba(20, 20, 20, 0.95)');
        this.ctx.fillStyle = gradient;
        this.ctx.beginPath();
        this.ctx.arc(centerX, centerY, radius, 0, Math.PI * 2);
        this.ctx.fill();

        this.ctx.shadowBlur = 0;

        this.ctx.strokeStyle = 'rgba(255, 255, 255, 0.3)';
        this.ctx.lineWidth = 1.5;
        this.ctx.beginPath();
        this.ctx.arc(centerX, centerY, radius - 1, 0, Math.PI * 2);
        this.ctx.stroke();

        this.ctx.fillStyle = 'rgba(255, 255, 255, 0.95)';
        this.ctx.font = 'bold 18px -apple-system, BlinkMacSystemFont, "Segoe UI", sans-serif';
        this.ctx.textAlign = 'center';
        this.ctx.textBaseline = 'middle';
        this.ctx.fillText('?', centerX, centerY + 1);

        this.resetTextStyle();
    }

    drawWelcomeScreen(welcomeBalls) {
        const centerX = window.innerWidth / 2;

        if (welcomeBalls && welcomeBalls.length > 0) {
            this.ctx.fillStyle = '#fff';
            welcomeBalls.forEach(ball => {
                const pos = ball.getPosition();
                this.ctx.beginPath();
                this.ctx.arc(pos.x, pos.y, ball.radius, 0, Math.PI * 2);
                this.ctx.fill();
            });
        }

        const pulse = (Math.sin(Date.now() / 600) + 1) / 2;
        const alpha = 0.4 + pulse * 0.4;

        this.ctx.fillStyle = `rgba(255, 255, 255, ${alpha})`;
        this.ctx.font = '14px monospace';
        this.ctx.textAlign = 'center';
        this.ctx.textBaseline = 'middle';
        this.ctx.fillText('click to start', centerX, window.innerHeight - 50);

        this.resetTextStyle();
    }

    generateTextBalls(text, x, y, ballRadius = 8) {
        const positions = [];

        const asciiFont = {
            'B': [
                '███ ',
                '█  █',
                '███ ',
                '█  █',
                '███ '
            ],
            'O': [
                ' ██ ',
                '█  █',
                '█  █',
                '█  █',
                ' ██ '
            ],
            'U': [
                '█  █',
                '█  █',
                '█  █',
                '█  █',
                ' ██ '
            ],
            'N': [
                '█  █',
                '██ █',
                '█ ██',
                '█  █',
                '█  █'
            ],
            'C': [
                ' ███',
                '█   ',
                '█   ',
                '█   ',
                ' ███'
            ],
            'E': [
                '████',
                '█   ',
                '███ ',
                '█   ',
                '████'
            ],
            'A': [
                ' ██ ',
                '█  █',
                '████',
                '█  █',
                '█  █'
            ],
            'T': [
                '████',
                ' ██ ',
                ' ██ ',
                ' ██ ',
                ' ██ '
            ],
            'S': [
                ' ███',
                '█   ',
                ' ██ ',
                '   █',
                '███ '
            ],
            ' ': [
                '    ',
                '    ',
                '    ',
                '    ',
                '    '
            ]
        };

        const charHeight = 5;
        const charSpacing = 1;
        const cellSize = ballRadius * 2.5;

        const lines = text.split('\n');
        let lineWidths = [];

        lines.forEach(line => {
            let lineWidth = 0;
            for (let char of line.toUpperCase()) {
                const charData = asciiFont[char];
                if (charData) {
                    lineWidth += charData[0].length + charSpacing;
                }
            }
            lineWidths.push(lineWidth);
        });

        let currentY = -(lines.length * (charHeight + 1) * cellSize) / 2;
        let letterIndex = 0;

        lines.forEach((line, lineIndex) => {
            const lineWidth = lineWidths[lineIndex];
            let currentX = -(lineWidth * cellSize) / 2;

            for (let char of line.toUpperCase()) {
                const charData = asciiFont[char];
                if (!charData) continue;

                for (let row = 0; row < charHeight; row++) {
                    const rowData = charData[row];

                    for (let col = 0; col < rowData.length; col++) {
                        const cell = rowData[col];

                        if (cell === '█') {
                            positions.push({
                                x: x + currentX + col * cellSize,
                                y: y + currentY + row * cellSize,
                                letterIndex: letterIndex
                            });
                        }
                    }
                }

                currentX += (charData[0].length + charSpacing) * cellSize;
                letterIndex++;
            }

            currentY += (charHeight + 1) * cellSize;
        });

        return positions;
    }

    getHelpIconBounds() {
        return this.helpIconBounds || null;
    }

    getHeight() {
        return window.innerHeight;
    }

    destroy() {
        window.removeEventListener('resize', this.resizeHandler);
    }
}

class ImpactFlash {
    constructor(x, y, intensity) {
        this.x = x;
        this.y = y;
        this.radius = 5;
        this.maxRadius = 25 + intensity * 15;
        this.alpha = 0.7;
        this.life = 1;
    }

    update() {
        this.radius += (this.maxRadius - this.radius) * 0.25;
        this.alpha *= 0.88;
        this.life -= 0.06;
    }

    draw(ctx) {
        ctx.strokeStyle = `rgba(255, 255, 255, ${this.alpha})`;
        ctx.lineWidth = 2;
        ctx.beginPath();
        ctx.arc(this.x, this.y, this.radius, 0, Math.PI * 2);
        ctx.stroke();
    }

    isDead() {
        return this.life <= 0;
    }
}<|MERGE_RESOLUTION|>--- conflicted
+++ resolved
@@ -123,7 +123,6 @@
         this.ctx.moveTo(line.x1, line.y1);
         this.ctx.lineTo(line.x2, line.y2);
         this.ctx.stroke();
-<<<<<<< HEAD
 
         // Main line
         this.ctx.strokeStyle = gradient;
@@ -146,28 +145,7 @@
         // Draw length and note preview with background
         const infoX = mouseX + 15;
         const infoY = mouseY - 10;
-        const note = getNoteFromLength(length);
-        const text = `${Math.round(length)}px → ${note}`;
-
-        this.ctx.font = '13px monospace';
-        const metrics = this.ctx.measureText(text);
-        const padding = 8;
-
-        // Info background
-        this.ctx.fillStyle = 'rgba(0, 0, 0, 0.8)';
-        this.ctx.fillRect(infoX - padding, infoY - 16, metrics.width + padding * 2, 24);
-
-        // Info border
-        this.ctx.strokeStyle = `rgba(100, 200, 255, ${pulse})`;
-        this.ctx.lineWidth = 1;
-        this.ctx.strokeRect(infoX - padding, infoY - 16, metrics.width + padding * 2, 24);
-
-        // Info text
-        this.ctx.fillStyle = `rgba(255, 255, 255, 0.95)`;
-        this.ctx.fillText(text, infoX, infoY);
-=======
-        this.drawLineInfo(line, mouseX + 15, mouseY - 10);
->>>>>>> cebca177
+        this.drawLineInfo(line, infoX, infoY);
     }
 
     drawEndpoints(line) {
@@ -194,7 +172,6 @@
             this.ctx.fill();
         }
 
-<<<<<<< HEAD
         // Color based on speed (fast = red, slow = blue, medium = white)
         let colorHue = 0;
         if (interval < 800) {
@@ -211,9 +188,6 @@
         } else {
             this.ctx.strokeStyle = `rgba(255, 255, 255, ${pulse * 0.7})`;
         }
-=======
-        this.ctx.strokeStyle = `rgba(255, 255, 255, ${pulse * 0.7})`;
->>>>>>> cebca177
         this.ctx.lineWidth = 2;
         this.ctx.beginPath();
         this.ctx.arc(spawner.x, spawner.y, 16 * scale, 0, Math.PI * 2);
@@ -229,10 +203,7 @@
         this.ctx.arc(spawner.x, spawner.y, 3, 0, Math.PI * 2);
         this.ctx.fill();
 
-<<<<<<< HEAD
         // Show rhythm info on hover
-=======
->>>>>>> cebca177
         if (isHovered) {
             const bpm = Math.round(60000 / interval);
             const intervalSec = (interval / 1000).toFixed(1);
@@ -280,7 +251,6 @@
         const length = Math.hypot(line.x2 - line.x1, line.y2 - line.y1);
         const note = getNoteFromLength(length);
 
-<<<<<<< HEAD
         // Smart positioning: avoid cursor and line overlap
         const lineMidX = (line.x1 + line.x2) / 2;
         const lineMidY = (line.y1 + line.y2) / 2;
@@ -442,15 +412,12 @@
         // Count badge
         const count = lines.length + spawners.length;
         const badge = `${count} selected`;
-=======
-        this.ctx.fillStyle = 'rgba(255, 255, 255, 0.7)';
->>>>>>> cebca177
         this.ctx.font = '12px monospace';
-        const metrics = this.ctx.measureText(badge);
+        const badgeMetrics = this.ctx.measureText(badge);
         const badgePadding = 6;
 
         this.ctx.fillStyle = 'rgba(255, 150, 100, 0.9)';
-        this.ctx.fillRect(minX, minY - 24, metrics.width + badgePadding * 2, 20);
+        this.ctx.fillRect(minX, minY - 24, badgeMetrics.width + badgePadding * 2, 20);
 
         this.ctx.fillStyle = '#000';
         this.ctx.fillText(badge, minX + badgePadding, minY - 9);
@@ -465,15 +432,10 @@
     drawHelp(alpha = 1) {
         const centerX = window.innerWidth / 2;
         const centerY = window.innerHeight / 2;
-<<<<<<< HEAD
 
         // Panel dimensions - Apple-style centered modal (taller for new features)
         const panelWidth = 680;
         const panelHeight = 540;
-=======
-        const panelWidth = 600;
-        const panelHeight = 440;
->>>>>>> cebca177
         const panelX = centerX - panelWidth / 2;
         const panelY = centerY - panelHeight / 2;
         const contentPadding = 48;
@@ -499,7 +461,6 @@
 
         const headerY = panelY + contentPadding;
 
-<<<<<<< HEAD
         // Animated bouncing balls in title
         const titleTime = Date.now() / 1000;
         const ballRadius = 8;
@@ -525,8 +486,6 @@
         }
 
         // Title
-=======
->>>>>>> cebca177
         this.ctx.fillStyle = `rgba(255, 255, 255, ${alpha * 0.95})`;
         this.ctx.font = '600 28px -apple-system, BlinkMacSystemFont, "SF Pro Display", sans-serif';
         this.resetTextStyle();
@@ -598,12 +557,8 @@
             this.ctx.fillText(description, currentX + 8, y + 16);
         };
 
-<<<<<<< HEAD
         // Content sections with grid layout
         const contentY = dividerY + 24;
-=======
-        const contentY = dividerY + 32;
->>>>>>> cebca177
         const col1X = panelX + contentPadding;
         const col2X = panelX + panelWidth / 2 + 8;
         const rowHeight = 44;
